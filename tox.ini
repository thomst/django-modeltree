# tox (https://tox.readthedocs.io/) is a tool for running tests
# in multiple virtualenvs. This configuration file will run the
# test suite on all supported python versions. To use it, "pip install tox"
# and then run "tox" from this directory.

[tox]
envlist =
<<<<<<< HEAD
    {py36,py37,py38}-django22,
    {py36,py37,py38}-django30,
    {py36,py37,py38}-django31,
    {py37,py38,py39}-django32
    {py38,py39,py310}-django40
    {py38,py39,py310}-django41
    {py39,py310,py311,py312}-django42
=======
    {py37,py38}-django22,
    {py37,py38}-django30,
    {py37,py38}-django31,
    {py38,py39}-django32
    {py39,py310}-django40
    {py39,py310}-django41
    {py310,py311}-django42
    {py310,py311}-django50
    {py311,py312}-django51
    {py311,py312}-django52
>>>>>>> e7161b55
skip_missing_interpreters = true

[testenv]
download = true
deps =
    django22: Django>=2.2,<3.0
    django30: Django>=3.0,<3.1
    django31: Django>=3.1,<3.2
    django32: Django>=3.2,<4.0
    django40: Django>=4.0,<4.1
    django41: Django>=4.1,<4.2
    django42: Django>=4.2,<5.0
    django50: Django>=5.0,<5.1
    django51: Django>=5.1,<5.2
    django52: Django>=5.2,<6.0

commands = {envpython} tests/manage.py test testapp {posargs}
setenv = PYTHONPATH = .:{toxworkdir}<|MERGE_RESOLUTION|>--- conflicted
+++ resolved
@@ -5,15 +5,6 @@
 
 [tox]
 envlist =
-<<<<<<< HEAD
-    {py36,py37,py38}-django22,
-    {py36,py37,py38}-django30,
-    {py36,py37,py38}-django31,
-    {py37,py38,py39}-django32
-    {py38,py39,py310}-django40
-    {py38,py39,py310}-django41
-    {py39,py310,py311,py312}-django42
-=======
     {py37,py38}-django22,
     {py37,py38}-django30,
     {py37,py38}-django31,
@@ -24,7 +15,6 @@
     {py310,py311}-django50
     {py311,py312}-django51
     {py311,py312}-django52
->>>>>>> e7161b55
 skip_missing_interpreters = true
 
 [testenv]
