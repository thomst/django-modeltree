--- conflicted
+++ resolved
@@ -40,10 +40,6 @@
           - python-version: "3.11"
             django-version: Django==4.2
 
-<<<<<<< HEAD
-          - python-version: "3.12"
-            django-version: Django==4.2
-=======
           - python-version: "3.11"
             django-version: Django==5.0
 
@@ -52,7 +48,6 @@
 
           - python-version: "3.12"
             django-version: Django==5.2
->>>>>>> e7161b55
 
     steps:
     - name: Checkout repository
